import random

import numpy as np
import matplotlib.pyplot as plt

from quantum_energy.physics.one_particle import psi_func, compute_e
from quantum_energy.physics.two_particles import create_psi_matrix, calculate_e
from quantum_energy.optimization import gradient_descent


def create_plot_axes(x_min, x_max, x_step, y_min, y_max, y_step, e_func, e_args):
    """
    This function creates axes and evaluates a given function, 'e_func', at all points
    within bounds specified by 'x_min', 'x_max', 'y_min', and 'y_max' in order to create
    surface plot of e_func.
    
    Arguments:
    x_min -- minimum value for x-axes
    x_max -- maximum values for x-axes
    x_step -- step length for x-axes
    y_min -- minimum value for y-axes
    y_max -- maximum values for y-axes
    y_step -- step length for y-axes
    e_func -- function to plot
    e_args -- list of arguments passed to 'e_func'

    Returns:
    X -- coordinate matrix for x-axes
    Y -- coordinate matrix for y-axes
    E -- coordinate matrix for 'e_func'
    """

    X = np.arange(x_min, x_max, x_step)
    Y = np.arange(y_min, y_max, y_step)
    print('Drawing surface plot. This might take a while...')
    E = np.array([[e_func([x, y], *e_args) for y in Y] for x in X])
    X, Y = np.meshgrid(X, Y)
    return X, Y, E

def plot_psi_matrix(guess_params, new_params, xi, plot_zoom=4):
    """
    This function plots a surface plot of the wavefunction for two-particle systems.

    Arguments:
    guess_params -- list of parameters before gradient descent
    new_params -- list of parameters after gradient descent
    xi -- list of x-values.
    """

    fig = plt.figure(figsize=(10,8))
    ax = fig.add_subplot(111, projection='3d')

    X, Y = np.meshgrid(xi, xi)
    step_size = (np.max(xi) - np.min(xi))/len(xi)

    guess_x0, guess_a = guess_params
    psi_guess =  create_psi_matrix(guess_x0, guess_a, xi)
    psi_guess_norm = psi_guess/np.sqrt(norm_matrix(psi_guess, step_size))

    size_x, size_y = X.shape
    start = round(size_x/plot_zoom)
    stop = round(size_x - size_x/plot_zoom)

    psi_guess_plot = psi_guess_norm[start:stop, start:stop]

    Xn = X[start:stop, start:stop]
    Yn = Y[start:stop, start:stop]


    surface = ax.plot_surface(Xn, Yn, Z=psi_guess_plot, rstride=10, cstride=10, cmap='plasma',alpha = 0.5, label = 'psi_old')
    surface._facecolors2d=surface._facecolors3d
    surface._edgecolors2d=surface._edgecolors3d

    x0, a = new_params
    psi_new =  create_psi_matrix(x0, a, xi)
    psi_new_norm = psi_new/np.sqrt(norm_matrix(psi_new, step_size))

    psi_new_plot = psi_new_norm[start:stop, start:stop]

    surface = ax.plot_surface(Xn, Yn, Z=psi_new_plot,rstride=10, cstride=10, cmap='viridis',alpha = 0.8, label = 'psi_new')
    surface._facecolors2d=surface._facecolors3d
    surface._edgecolors2d=surface._edgecolors3d
    ax.set_title('Psi(x0, a)', fontsize=20)
    ax.set_xlabel(r'${x_1}$', fontsize=15)
    ax.set_ylabel(r'${x_2}$', fontsize=15)
    ax.set_zlabel('psi', fontsize=15)
    ax.view_init(elev=10, azim=45)
    
    ax.legend(loc='upper left')
    leg = ax.get_legend()
    leg.legendHandles[0].set_color('salmon')
    leg.legendHandles[1].set_color('lawngreen') #psi_new

    plt.show()
    

def plot_gradient_descent(gradient_path, L, h, e_func, e_func_args, block_plot):
    """
    Plots surface plot of energy function 'e_func' along with the path taken
    by gradient descent.

    Arguments:
    gradient_path -- list of points
    L -- length of interval
    h -- step size
    e_func -- function to plot
    e_func_args -- list of arguments to e_func
    block_plot -- boolean specifying whether plot shall block rest of script or not
    """
    fig = plt.figure(figsize=(10,8))
    ax = fig.add_subplot(111, projection='3d')

    # Surface plot
<<<<<<< HEAD
    X, Y, E = create_plot_axes(-3, 3, h*5, 0.05, 5, 0.1, e_func, e_func_args) 
=======
    X, Y, E = create_plot_axes(-L/3, L/3, h*10, 0.02, 5, 0.1, e_func, e_func_args) 
>>>>>>> 38ee3690
    ax.plot_surface(X, Y, Z=E.T, rstride=1, cstride=1, cmap='viridis', alpha = 0.6)

    # Path
    gradient_path = np.array(gradient_path) # transforms into a numpy array
    ax.plot(gradient_path[::1,0], gradient_path[::1,1], gradient_path[::1,2], 'bx-', label='path')
    ax.plot(gradient_path[-1:,0], gradient_path[-1:,1], gradient_path[-1:,2], markerfacecolor='r', marker='o', markersize=5, label='endpoint')

    # Labeling
    ax.set_title('Energy(x0, a)', fontsize=20)
    ax.set_xlabel(r'${x_0}$', fontsize=15)
    ax.set_ylabel('a', fontsize=15)
    ax.set_zlabel('e', fontsize=15)
    ax.view_init(elev=35, azim=300)
    fig.legend(loc='upper left')
    plt.show(block = block_plot)
    return (fig,ax)

def plot_new_path(ax, gradient_path):
    """
    Plots path on a given axes-object.

    Arguments:
    ax -- axes object to plot on
    gradient_path -- list of points
    """
    colors = ['g', 'r', 'c', 'm']
    line_style = random.choice(colors) + 'x-'
    gradient_path = np.array(gradient_path) # transforms into a numpy array
    ax.plot(gradient_path[::1,0], gradient_path[::1,1], gradient_path[::1,2], line_style, label='path')
    ax.plot(gradient_path[-1:,0], gradient_path[-1:,1], gradient_path[-1:,2], markerfacecolor='r', marker='o', markersize=5, label='endpoint')
    plt.show(block = False)


def plot_wave_functions(old_params, new_params, xi, u , h):
    """
    Plots test-function before and after gradient descent
    and the 'true' wavefunction on a single plot.

    Arguments:
    old_params -- list of params before gradient descent
    new_params -- list of parameters after gradient descent
    xi -- list of x-values
    u -- eigenvector representing the 'true' wavefunction
    h -- step size
    """
    fig, ax = plt.subplots(figsize=(10,6))
    plt.title('Psi')

    plt.plot(xi, (u/np.sqrt(h))**2, label = 'Fasit')

    psi = psi_func(xi, old_params)
    psi_norm = psi/np.sqrt(norm_vector(psi, h))
    ax.plot(xi, psi_norm**2, 'r--', label = 'Start')

    psi = psi_func(xi, new_params)
    psi_norm = psi/np.sqrt(norm_vector(psi, h))
    ax.plot(xi, psi_norm**2, 'y--', label = 'Slutt')

    plt.legend()
    plt.show()

def interactive_plot(ax, gd_args):
    """
    Plots consecutive paths from gradient descent if "interactive" is set to True in config.ini

    Arguments:
    ax -- axes object to plot on
    gd_args -- list arguments to gradient_descent()
    """

    while True:
        plot_again = input('\nDo you want to plot another path? y/n: ')

        if plot_again.lower() == 'y':
            print('Choose parameters to initialize gradient descent:\n')
            x0 = float(input('Initial guess for x0: '))
            a = float(input('Initial guess for a/sigma: '))

            _, gradient_path, _= gradient_descent([x0, a], *gd_args)

            plot_new_path(ax, gradient_path)

        else:
            break

def norm_vector(vector, h):
    """Returns the norm of a vector"""
    return h*(vector.T @ vector)

def norm_matrix(matrix, h):
    """Returns the norm of a matrix"""
    return h**2 * np.sum(np.sum(np.abs(matrix)**2))
<|MERGE_RESOLUTION|>--- conflicted
+++ resolved
@@ -111,11 +111,8 @@
     ax = fig.add_subplot(111, projection='3d')
 
     # Surface plot
-<<<<<<< HEAD
-    X, Y, E = create_plot_axes(-3, 3, h*5, 0.05, 5, 0.1, e_func, e_func_args) 
-=======
     X, Y, E = create_plot_axes(-L/3, L/3, h*10, 0.02, 5, 0.1, e_func, e_func_args) 
->>>>>>> 38ee3690
+
     ax.plot_surface(X, Y, Z=E.T, rstride=1, cstride=1, cmap='viridis', alpha = 0.6)
 
     # Path
