--- conflicted
+++ resolved
@@ -59,15 +59,11 @@
 
 
 def two_particle_estimation(args):
-<<<<<<< HEAD
-    # Unpacking input variables
+
     assert len(args['params']) == 2, 'Two particle estimation only works with two parameters! Please comment out the b-parameter'
 
-=======
-    assert len(args['params']) == 2, 'Two particle estimation only works with two parameters!'
     
     # Unpacking input variables
->>>>>>> ad4b45c6
     params = args['params']
     w0 = args['w0']
     max_iter = args['max_iter']
